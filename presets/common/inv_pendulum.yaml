--- conflicted
+++ resolved
@@ -1,6 +1,2 @@
 sampling_time: 0.01
-<<<<<<< HEAD
-time_final: 15
-=======
-time_final: 50
->>>>>>> f09df392
+time_final: 50